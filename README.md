DeepWFC3: Analyzing HST/WFC3 Images using Machine Learning
--------

`deepwfc3` is a repository of machine learning models built using the Hubble Space Telescope's (HST) [Wide Field Camera 3 (WFC3)](https://www.stsci.edu/hst/instrumentation/wfc3) data. Under `projects`, the user will find folders for each model, which includes pretrained weights and biases, data processing scripts, Jupyter Notebooks, and a `README.md` briefly explaining the model's purpose. The models have an emphasis on anomaly detection in WFC3 images, which includes IR blobs, UVIS figure 8 ghosts, and more. For more information about WFC3 anomalies, please read [WFC3 ISR 2017-22](https://www.stsci.edu/files/live/sites/www/files/home/hst/instrumentation/wfc3/documentation/instrument-science-reports-isrs/_documents/2017/WFC3-2017-22.pdf).

Here is a list of the completed models:
- WFC3/IR Blob Classification using Convolutional Neural Networks (CNNs)
- WFC3/UVIS Figure 8 Classification using CNNs

In addition, we have some tutorials for implementing more advanced machine learning models in [PyTorch](https://pytorch.org/), our deep learning framework. Note the tutorials assume the user is familiar with machine learning basic vocabulary and methodology. They **DO NOT** act as a course for machine learning in general, but as a reference for complex models the developers had trouble learning about and implementing.

Here is a list of the available models with tutorials (all using [MNIST](https://en.wikipedia.org/wiki/MNIST_database) data):
- Convolutional Neural Network
- Transfer Learning
- Autoencoders
- Variational Autoencoders

Installation
------------
<<<<<<< HEAD

All the libraries required for using the models are in `environment.yml`. The name of the anaconda virtual environment is `deepwfc3_env`, which contains standard scientific computing libraries (`numpy`, `matplotlib`, etc), machine learning frameworks (`pytorch` and `tensorflow`), and STScI libraries (`astropy`, `wfc3tools`, etc).

After cloning and changing directories to this repository, create the virtual environment by running this line in a terminal window:

```
conda env create -f environment.yml
```

To activate ``deepwfc3_env``, run this line in a terminal window:

```
conda activate wfc3_env
```

At the time this was written, the environment uses Python 3.6. It's within our best interest to use the latest software available so we will look into updating our environment sometime in the future.

Code of Conduct
------------

`deepwfc3` follows the [Astropy Code of Conduct](http://www.astropy.org/about.html#codeofconduct) and strives to provide a
welcoming community to all of our users and contributors.

License
-------

`deeowfc3` is licensed under a 3-clause BSD style license (see the ``LICENSE.txt`` file).
=======
`env.yml` is needed to install the packages
>>>>>>> 980fdef3
<|MERGE_RESOLUTION|>--- conflicted
+++ resolved
@@ -17,7 +17,6 @@
 
 Installation
 ------------
-<<<<<<< HEAD
 
 All the libraries required for using the models are in `environment.yml`. The name of the anaconda virtual environment is `deepwfc3_env`, which contains standard scientific computing libraries (`numpy`, `matplotlib`, etc), machine learning frameworks (`pytorch` and `tensorflow`), and STScI libraries (`astropy`, `wfc3tools`, etc).
 
@@ -44,7 +43,4 @@
 License
 -------
 
-`deeowfc3` is licensed under a 3-clause BSD style license (see the ``LICENSE.txt`` file).
-=======
-`env.yml` is needed to install the packages
->>>>>>> 980fdef3
+`deepwfc3` is licensed under a 3-clause BSD style license (see the ``LICENSE.txt`` file).